import copy

from django.db import models
from django.db.models.fields import NOT_PROVIDED
from django.conf import settings
from django.core.exceptions import ImproperlyConfigured
<<<<<<< HEAD
from django.utils.translation import get_language, string_concat
=======
from django.utils.datastructures import SortedDict
from django.utils.translation import get_language
from django.utils.functional import lazy
>>>>>>> bc0ea153

LANGUAGE_CODE = 0
LANGUAGE_NAME = 1


def get_languages():
    return getattr(settings, 'TRANSMETA_LANGUAGES', settings.LANGUAGES)


def get_real_fieldname(field, lang=None):
    if lang is None:
<<<<<<< HEAD
       lang = get_language()
    return str('%s_%s' % (field, lang.replace('-', '_')))


def get_fallback_fieldname(field):
    return get_real_fieldname(field, lang=fallback_language())
=======
       lang = get_language().split('-')[0] # both 'en-US' and 'en' -> 'en'
    return str('%s_%s' % (field, lang))
>>>>>>> bc0ea153


def get_field_language(real_field):
    """ return language for a field. i.e. returns "en" for "name_en" """
    return real_field.split('_')[1]


def get_fallback_fieldname(field, lang=None):
    return get_real_fieldname(field, lang=fallback_language())


def get_real_fieldname_in_each_language(field):
    return [get_real_fieldname(field, lang[LANGUAGE_CODE])
            for lang in get_languages()]


def canonical_fieldname(db_field):
    """ all "description_en", "description_fr", etc. field names will return "description" """
    return getattr(db_field, 'original_fieldname', db_field.name) # original_fieldname is set by transmeta


def fallback_language():
    """ returns fallback language """
    return getattr(settings, 'TRANSMETA_DEFAULT_LANGUAGE', \
                   settings.LANGUAGE_CODE)


<<<<<<< HEAD
def get_all_translatable_fields(model):
=======
def get_all_translatable_fields(model, model_trans_fields=None, column_in_current_table=False):
>>>>>>> bc0ea153
    """ returns all translatable fields in a model (including superclasses ones) """
    if model_trans_fields is None:
        model_trans_fields = set()
    model_trans_fields.update(set(getattr(model._meta, 'translatable_fields', [])))
    for parent in model.__bases__:
        if getattr(parent, '_meta', None) and (not column_in_current_table or parent._meta.abstract):
            get_all_translatable_fields(parent, model_trans_fields, column_in_current_table)
    return tuple(model_trans_fields)


def default_value_getter(field):
    '''
    When accessing to the name of the field itself, the value
    in the current language will be returned. Unless it's set,
    the value in the default language will be returned.
    '''

    def default_value_func_getter(self):
        attname = lambda x: get_real_fieldname(field, x)

<<<<<<< HEAD
        language = None
        current_language = get_language()

        if getattr(self, attname(current_language), None):
            language = current_language
        elif getattr(self, attname(current_language[:2]), None):
            language = current_language[:2]
        else:
            try:
                default_language = getattr(self, getattr(self._meta, 'default_language_field'))
                if not default_language:
                    raise
            except:
                default_language = fallback_language()

            if getattr(self, attname(default_language), None):
                language = default_language
            else:
                language = default_language[:2]
=======
        if getattr(self, attname(get_language()), None):
            result = getattr(self, attname(get_language()))
        elif getattr(self, attname(get_language()[:2]), None):
            result = getattr(self, attname(get_language()[:2]))
        else:
            default_language = fallback_language()
            result = getattr(self, attname(default_language), None)
        return result
>>>>>>> bc0ea153

        if language:
            return getattr(self, attname(language))

    return default_value_func_getter


def default_value_setter(field):
    '''
    When setting to the name of the field itself, the value
    in the current language will be set.
    '''

    def default_value_func_setter(self, value):
        attname = lambda x: get_real_fieldname(field, x)

        language = None
        current_language = get_language()

        if hasattr(self, attname(current_language)):
            language = current_language
        elif hasattr(self, attname(current_language[:2])):
            language = current_language[:2]
        else:
            try:
                default_language = getattr(self, getattr(self._meta, 'default_language_field'))
                if not default_language:
                    raise
            except:
                default_language = fallback_language()

            if hasattr(self, attname(default_language)):
                language = default_language
            elif hasattr(self, attname(default_language[:2])):
                language = default_language[:2]

        if language:
            setattr(self, attname(language), value)

    return default_value_func_setter

def getlangattr(instance,field,lang):
    attname = lambda x: get_real_fieldname(field, x)
    return  getattr(instance, attname(lang),None)

def setlangattr(instance,field,lang,value):
    attname = lambda x: get_real_fieldname(field, x)
    setattr(instance, attname(lang),value)

def get_lang_version(instance,field):
 
    attname = lambda x: get_real_fieldname(field, x)
    def has_attr(lang):
        return getattr(instance, attname(lang),None)
    if  has_attr(get_language()):
        result = get_language()
    elif has_attr(get_language()[:2]):
        result = get_language()[:2]
    elif getattr(instance, attname(settings.LANGUAGE_CODE), None):
            result = settings.LANGUAGE_CODE
    else:
            result = getattr(settings, 'TRANSMETA_DEFAULT_LANGUAGE', 'en')
    return result


class TransMeta(models.base.ModelBase):
    '''
    Metaclass that allow a django field, to store a value for
    every language. The syntax to us it is next:

        class MyClass(models.Model):
            __metaclass__ = transmeta.TransMeta

            my_field = models.CharField(max_length=20)
            my_i18n_field = models.CharField(max_length=30)

            # default_lang below is optional, used with default_language_field in Meta class
            # and it can has whatever name you want
            # the value must be set in your application !
            default_lang = models.CharField(max_length=5,
                choices=settings.LANGUAGES, blank=True, verbose_name=_("Default language"))

            class Meta:
                translate = ('my_i18n_field',)

                # name of the field which will store the default lang for this object, used 
                # in setter if no field for current language, and in getter if field is empty 
                # for currentlanguage. If not present or no field for it, then default language
                # code is used (settings.TRANSMETA_DEFAULT_LANGUAGE or LANGUAGE_CODE)
                default_language_field = 'default_lang'

    Then we'll be able to access a specific language by
    <field_name>_<language_code>. If just <field_name> is
    accessed, we'll get the value of the current language,
    or if null, the value in the default_language_field
    language if set, else the value in the default language.
    '''

    def __new__(cls, name, bases, attrs):
<<<<<<< HEAD
        translate_verbose_names = True
        if 'Meta' in attrs and hasattr(attrs['Meta'], 'translate_verbose_names'):
            translate_verbose_names = attrs['Meta'].translate_verbose_names
            delattr(attrs['Meta'], 'translate_verbose_names')
=======
        attrs = SortedDict(attrs)
>>>>>>> bc0ea153
        if 'Meta' in attrs and hasattr(attrs['Meta'], 'translate'):
            fields = attrs['Meta'].translate
            delattr(attrs['Meta'], 'translate')
        else:
            new_class = super(TransMeta, cls).__new__(cls, name, bases, attrs)
            # we inherits possible translatable_fields from superclasses
            abstract_model_bases = [base for base in bases if hasattr(base, '_meta') \
                                    and base._meta.abstract]
            translatable_fields = []
            for base in abstract_model_bases:
                if hasattr(base._meta, 'translatable_fields'):
                    translatable_fields.extend(list(base._meta.translatable_fields))
            new_class._meta.translatable_fields = tuple(translatable_fields)
            return new_class

        if not isinstance(fields, tuple):
            raise ImproperlyConfigured("Meta's translate attribute must be a tuple")

        default_language = fallback_language()

        all_fields = dict((attr_name, attr) for attr_name, attr in attrs.iteritems() \
                                if isinstance(attr, models.fields.Field))
        abstract_model_bases = [base for base in bases if hasattr(base, '_meta') \
                                and base._meta.abstract]
        for base in abstract_model_bases:
            all_fields.update(
                dict((field.name, field) for field in base._meta.fields)
            )
        for field in fields:
<<<<<<< HEAD
            if not field in all_fields:
                raise ImproperlyConfigured(
                    "There is no field %(field)s in model %(name)s, "\
                    "as specified in Meta's translate attribute" % \
                    dict(field=field, name=name))
            original_attr = all_fields[field]
            for lang in settings.LANGUAGES:
=======
            if not field in attrs or \
               not isinstance(attrs[field], models.fields.Field):
                    raise ImproperlyConfigured(
                        "There is no field %(field)s in model %(name)s, "\
                        "as specified in Meta's translate attribute" % \
                        dict(field=field, name=name))
            original_attr = attrs[field]
            for lang in get_languages():
>>>>>>> bc0ea153
                lang_code = lang[LANGUAGE_CODE]
                lang_attr = copy.copy(original_attr)
                
                original_attr.set_attributes_from_name(field) # Set the attributes now so we can use the column name later.
                if type(original_attr) == models.ForeignKey:
                    blank = (original_attr.blank if lang_code == default_language else False)
                    null = (original_attr.null if lang_code == default_language else False)
                    kwargs = {
                                'verbose_name': lang_attr.verbose_name,
                                'related_name': '%s_set_%s' % (name.lower(), lang_code),
                                'limit_choices_to': lang_attr.rel.limit_choices_to,
                                'parent_link': lang_attr.rel.parent_link,
                                'blank': blank,
                                'null': null,
                                }
                    lang_attr.__init__(lang_attr.rel.to, to_field=lang_attr.rel.field_name, **kwargs)
                
                lang_attr.original_fieldname = field
                lang_attr_name = get_real_fieldname(field, lang_code)
                if lang_code != default_language:
                    # only will be required for default language
                    if not lang_attr.null and lang_attr.default is NOT_PROVIDED:
                        lang_attr.null = True
                    if not lang_attr.blank:
                        lang_attr.blank = True
<<<<<<< HEAD
                if lang_attr.verbose_name and translate_verbose_names:
                    lang_attr.verbose_name = string_concat(lang_attr.verbose_name, u' (%s)' % lang_code)
=======
                if hasattr(lang_attr, 'verbose_name'):
                    lang_attr.verbose_name = LazyString(lang_attr.verbose_name, lang_code)
>>>>>>> bc0ea153
                attrs[lang_attr_name] = lang_attr
            if field in attrs:
                del attrs[field]
            attrs[field] = property(default_value_getter(field), default_value_setter(field), doc=original_attr.column) # Set the column to __doc__ so we can access it later.

        default_language_field = None
        if 'Meta' in attrs and hasattr(attrs['Meta'], 'default_language_field'):
            default_language_field = attrs['Meta'].default_language_field
            if not default_language_field in attrs:
                default_language_field = None
            delattr(attrs['Meta'], 'default_language_field')

        new_class = super(TransMeta, cls).__new__(cls, name, bases, attrs)
        if hasattr(new_class, '_meta'):
            new_class._meta.translatable_fields = fields
<<<<<<< HEAD
            if default_language_field:
                new_class._meta.default_language_field = default_language_field
        return new_class
=======
        return new_class


class LazyString(object):

    def __init__(self, proxy, lang):
        self.proxy = proxy
        self.lang = lang

    def __unicode__(self):
        return u'%s %s' % (self.proxy, self.lang)
>>>>>>> bc0ea153
<|MERGE_RESOLUTION|>--- conflicted
+++ resolved
@@ -4,13 +4,10 @@
 from django.db.models.fields import NOT_PROVIDED
 from django.conf import settings
 from django.core.exceptions import ImproperlyConfigured
-<<<<<<< HEAD
-from django.utils.translation import get_language, string_concat
-=======
 from django.utils.datastructures import SortedDict
-from django.utils.translation import get_language
-from django.utils.functional import lazy
->>>>>>> bc0ea153
+from django.utils.translation import get_language, ugettext_lazy as _
+#from django.utils.functional import lazy
+
 
 LANGUAGE_CODE = 0
 LANGUAGE_NAME = 1
@@ -22,25 +19,16 @@
 
 def get_real_fieldname(field, lang=None):
     if lang is None:
-<<<<<<< HEAD
-       lang = get_language()
-    return str('%s_%s' % (field, lang.replace('-', '_')))
-
-
-def get_fallback_fieldname(field):
-    return get_real_fieldname(field, lang=fallback_language())
-=======
-       lang = get_language().split('-')[0] # both 'en-US' and 'en' -> 'en'
+       lang = get_language().split('-')[0]  # both 'en-US' and 'en' -> 'en'
     return str('%s_%s' % (field, lang))
->>>>>>> bc0ea153
 
 
 def get_field_language(real_field):
     """ return language for a field. i.e. returns "en" for "name_en" """
-    return real_field.split('_')[1]
+    return real_field.split('_')[-1]
 
 
-def get_fallback_fieldname(field, lang=None):
+def get_fallback_fieldname(field):
     return get_real_fieldname(field, lang=fallback_language())
 
 
@@ -51,7 +39,7 @@
 
 def canonical_fieldname(db_field):
     """ all "description_en", "description_fr", etc. field names will return "description" """
-    return getattr(db_field, 'original_fieldname', db_field.name) # original_fieldname is set by transmeta
+    return getattr(db_field, 'original_fieldname', db_field.name)  # original_fieldname is set by transmeta
 
 
 def fallback_language():
@@ -60,11 +48,7 @@
                    settings.LANGUAGE_CODE)
 
 
-<<<<<<< HEAD
-def get_all_translatable_fields(model):
-=======
 def get_all_translatable_fields(model, model_trans_fields=None, column_in_current_table=False):
->>>>>>> bc0ea153
     """ returns all translatable fields in a model (including superclasses ones) """
     if model_trans_fields is None:
         model_trans_fields = set()
@@ -75,37 +59,16 @@
     return tuple(model_trans_fields)
 
 
-def default_value_getter(field):
-    '''
+def default_value(field):
+    """
     When accessing to the name of the field itself, the value
     in the current language will be returned. Unless it's set,
     the value in the default language will be returned.
-    '''
+    """
 
-    def default_value_func_getter(self):
+    def default_value_func(self):
         attname = lambda x: get_real_fieldname(field, x)
 
-<<<<<<< HEAD
-        language = None
-        current_language = get_language()
-
-        if getattr(self, attname(current_language), None):
-            language = current_language
-        elif getattr(self, attname(current_language[:2]), None):
-            language = current_language[:2]
-        else:
-            try:
-                default_language = getattr(self, getattr(self._meta, 'default_language_field'))
-                if not default_language:
-                    raise
-            except:
-                default_language = fallback_language()
-
-            if getattr(self, attname(default_language), None):
-                language = default_language
-            else:
-                language = default_language[:2]
-=======
         if getattr(self, attname(get_language()), None):
             result = getattr(self, attname(get_language()))
         elif getattr(self, attname(get_language()[:2]), None):
@@ -114,74 +77,15 @@
             default_language = fallback_language()
             result = getattr(self, attname(default_language), None)
         return result
->>>>>>> bc0ea153
 
         if language:
             return getattr(self, attname(language))
 
-    return default_value_func_getter
-
-
-def default_value_setter(field):
-    '''
-    When setting to the name of the field itself, the value
-    in the current language will be set.
-    '''
-
-    def default_value_func_setter(self, value):
-        attname = lambda x: get_real_fieldname(field, x)
-
-        language = None
-        current_language = get_language()
-
-        if hasattr(self, attname(current_language)):
-            language = current_language
-        elif hasattr(self, attname(current_language[:2])):
-            language = current_language[:2]
-        else:
-            try:
-                default_language = getattr(self, getattr(self._meta, 'default_language_field'))
-                if not default_language:
-                    raise
-            except:
-                default_language = fallback_language()
-
-            if hasattr(self, attname(default_language)):
-                language = default_language
-            elif hasattr(self, attname(default_language[:2])):
-                language = default_language[:2]
-
-        if language:
-            setattr(self, attname(language), value)
-
-    return default_value_func_setter
-
-def getlangattr(instance,field,lang):
-    attname = lambda x: get_real_fieldname(field, x)
-    return  getattr(instance, attname(lang),None)
-
-def setlangattr(instance,field,lang,value):
-    attname = lambda x: get_real_fieldname(field, x)
-    setattr(instance, attname(lang),value)
-
-def get_lang_version(instance,field):
- 
-    attname = lambda x: get_real_fieldname(field, x)
-    def has_attr(lang):
-        return getattr(instance, attname(lang),None)
-    if  has_attr(get_language()):
-        result = get_language()
-    elif has_attr(get_language()[:2]):
-        result = get_language()[:2]
-    elif getattr(instance, attname(settings.LANGUAGE_CODE), None):
-            result = settings.LANGUAGE_CODE
-    else:
-            result = getattr(settings, 'TRANSMETA_DEFAULT_LANGUAGE', 'en')
-    return result
+    return default_value_func
 
 
 class TransMeta(models.base.ModelBase):
-    '''
+    """
     Metaclass that allow a django field, to store a value for
     every language. The syntax to us it is next:
 
@@ -191,43 +95,23 @@
             my_field = models.CharField(max_length=20)
             my_i18n_field = models.CharField(max_length=30)
 
-            # default_lang below is optional, used with default_language_field in Meta class
-            # and it can has whatever name you want
-            # the value must be set in your application !
-            default_lang = models.CharField(max_length=5,
-                choices=settings.LANGUAGES, blank=True, verbose_name=_("Default language"))
-
             class Meta:
                 translate = ('my_i18n_field',)
-
-                # name of the field which will store the default lang for this object, used 
-                # in setter if no field for current language, and in getter if field is empty 
-                # for currentlanguage. If not present or no field for it, then default language
-                # code is used (settings.TRANSMETA_DEFAULT_LANGUAGE or LANGUAGE_CODE)
-                default_language_field = 'default_lang'
 
     Then we'll be able to access a specific language by
     <field_name>_<language_code>. If just <field_name> is
     accessed, we'll get the value of the current language,
-    or if null, the value in the default_language_field
-    language if set, else the value in the default language.
-    '''
+    or if null, the value in the default language.
+    """
 
     def __new__(cls, name, bases, attrs):
-<<<<<<< HEAD
-        translate_verbose_names = True
-        if 'Meta' in attrs and hasattr(attrs['Meta'], 'translate_verbose_names'):
-            translate_verbose_names = attrs['Meta'].translate_verbose_names
-            delattr(attrs['Meta'], 'translate_verbose_names')
-=======
         attrs = SortedDict(attrs)
->>>>>>> bc0ea153
         if 'Meta' in attrs and hasattr(attrs['Meta'], 'translate'):
             fields = attrs['Meta'].translate
             delattr(attrs['Meta'], 'translate')
         else:
             new_class = super(TransMeta, cls).__new__(cls, name, bases, attrs)
-            # we inherits possible translatable_fields from superclasses
+            # we inherit possible translatable_fields from superclasses
             abstract_model_bases = [base for base in bases if hasattr(base, '_meta') \
                                     and base._meta.abstract]
             translatable_fields = []
@@ -242,24 +126,7 @@
 
         default_language = fallback_language()
 
-        all_fields = dict((attr_name, attr) for attr_name, attr in attrs.iteritems() \
-                                if isinstance(attr, models.fields.Field))
-        abstract_model_bases = [base for base in bases if hasattr(base, '_meta') \
-                                and base._meta.abstract]
-        for base in abstract_model_bases:
-            all_fields.update(
-                dict((field.name, field) for field in base._meta.fields)
-            )
         for field in fields:
-<<<<<<< HEAD
-            if not field in all_fields:
-                raise ImproperlyConfigured(
-                    "There is no field %(field)s in model %(name)s, "\
-                    "as specified in Meta's translate attribute" % \
-                    dict(field=field, name=name))
-            original_attr = all_fields[field]
-            for lang in settings.LANGUAGES:
-=======
             if not field in attrs or \
                not isinstance(attrs[field], models.fields.Field):
                     raise ImproperlyConfigured(
@@ -268,12 +135,12 @@
                         dict(field=field, name=name))
             original_attr = attrs[field]
             for lang in get_languages():
->>>>>>> bc0ea153
                 lang_code = lang[LANGUAGE_CODE]
+                lang_name = lang[LANGUAGE_NAME]
                 lang_attr = copy.copy(original_attr)
                 
-                original_attr.set_attributes_from_name(field) # Set the attributes now so we can use the column name later.
                 if type(original_attr) == models.ForeignKey:
+                    original_attr.set_attributes_from_name(field) # Set the attributes now so we can use the column name later.
                     blank = (original_attr.blank if lang_code == default_language else False)
                     null = (original_attr.null if lang_code == default_language else False)
                     kwargs = {
@@ -294,35 +161,21 @@
                         lang_attr.null = True
                     if not lang_attr.blank:
                         lang_attr.blank = True
-<<<<<<< HEAD
-                if lang_attr.verbose_name and translate_verbose_names:
-                    lang_attr.verbose_name = string_concat(lang_attr.verbose_name, u' (%s)' % lang_code)
-=======
                 if hasattr(lang_attr, 'verbose_name'):
-                    lang_attr.verbose_name = LazyString(lang_attr.verbose_name, lang_code)
->>>>>>> bc0ea153
+                    lang_attr.verbose_name = LazyString(lang_attr.verbose_name, _(lang_name))
+                    #lang_attr.verbose_name = lazy(lazy_string, unicode)(
+                    #                    lang_attr.verbose_name, _(lang_name))
                 attrs[lang_attr_name] = lang_attr
-            if field in attrs:
-                del attrs[field]
-            attrs[field] = property(default_value_getter(field), default_value_setter(field), doc=original_attr.column) # Set the column to __doc__ so we can access it later.
-
-        default_language_field = None
-        if 'Meta' in attrs and hasattr(attrs['Meta'], 'default_language_field'):
-            default_language_field = attrs['Meta'].default_language_field
-            if not default_language_field in attrs:
-                default_language_field = None
-            delattr(attrs['Meta'], 'default_language_field')
-
+            del attrs[field]
+            attrs[field] = property(default_value(field), doc=original_attr.column) # Set the column to __doc__ so we can access it later.
         new_class = super(TransMeta, cls).__new__(cls, name, bases, attrs)
         if hasattr(new_class, '_meta'):
             new_class._meta.translatable_fields = fields
-<<<<<<< HEAD
-            if default_language_field:
-                new_class._meta.default_language_field = default_language_field
-        return new_class
-=======
         return new_class
 
+
+def lazy_string(proxy, lang):
+    return u'%s (%s)' % (proxy, lang)
 
 class LazyString(object):
 
@@ -332,4 +185,3 @@
 
     def __unicode__(self):
         return u'%s %s' % (self.proxy, self.lang)
->>>>>>> bc0ea153
